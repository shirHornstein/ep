package ep_test

import (
	"fmt"
	"github.com/panoplyio/ep"
	"github.com/panoplyio/ep/eptest"
)

<<<<<<< HEAD
type upper struct{}

func (*upper) Returns() []Type { return []Type{SetAlias(str, "upper")} }
func (*upper) Run(_ context.Context, inp, out chan Dataset) error {
	for data := range inp {
		if data.At(0).Type() == Null {
			out <- data
			continue
		}

		res := make(strs, data.Len())
		for i, v := range data.At(0).(strs) {
			res[i] = strings.ToUpper(v)
		}
		out <- NewDataset(res)
	}
	return nil
}

type question struct {
	// called flag helps tests ensure runner was/wasn't called
	called bool
}

func (*question) Returns() []Type { return []Type{SetAlias(str, "question")} }
func (q *question) Run(_ context.Context, inp, out chan Dataset) error {
	q.called = true
	for data := range inp {
		if data.At(0).Type() == Null {
			out <- data
			continue
		}

		res := make(strs, data.Len())
		for i, v := range data.At(0).(strs) {
			res[i] = "is " + v + "?"
		}
		out <- NewDataset(res)
	}
	return nil
}

=======
>>>>>>> 74295240
func ExampleRunner() {
	upper := &upper{}
	data := ep.NewDataset(strs([]string{"hello", "world"}))
	data, err := eptest.Run(upper, data)
	fmt.Println(data.Strings(), err)

	// Output:
	// [[HELLO WORLD]] <nil>
}

func ExampleFilterRunner_Filter() {
	runner := Project(&question{}, &upper{}, &question{}).(FilterRunner)
	err := runner.Filter([]bool{false, true, false})
	fmt.Println(err)

	data := NewDataset(strs([]string{"hello", "world"}))
	data, err = TestRunner(runner, data)
	fmt.Println(data.Strings(), err)

	// Output:
	// <nil>
	// [[] [HELLO WORLD] []] <nil>
}<|MERGE_RESOLUTION|>--- conflicted
+++ resolved
@@ -6,51 +6,6 @@
 	"github.com/panoplyio/ep/eptest"
 )
 
-<<<<<<< HEAD
-type upper struct{}
-
-func (*upper) Returns() []Type { return []Type{SetAlias(str, "upper")} }
-func (*upper) Run(_ context.Context, inp, out chan Dataset) error {
-	for data := range inp {
-		if data.At(0).Type() == Null {
-			out <- data
-			continue
-		}
-
-		res := make(strs, data.Len())
-		for i, v := range data.At(0).(strs) {
-			res[i] = strings.ToUpper(v)
-		}
-		out <- NewDataset(res)
-	}
-	return nil
-}
-
-type question struct {
-	// called flag helps tests ensure runner was/wasn't called
-	called bool
-}
-
-func (*question) Returns() []Type { return []Type{SetAlias(str, "question")} }
-func (q *question) Run(_ context.Context, inp, out chan Dataset) error {
-	q.called = true
-	for data := range inp {
-		if data.At(0).Type() == Null {
-			out <- data
-			continue
-		}
-
-		res := make(strs, data.Len())
-		for i, v := range data.At(0).(strs) {
-			res[i] = "is " + v + "?"
-		}
-		out <- NewDataset(res)
-	}
-	return nil
-}
-
-=======
->>>>>>> 74295240
 func ExampleRunner() {
 	upper := &upper{}
 	data := ep.NewDataset(strs([]string{"hello", "world"}))
@@ -62,12 +17,12 @@
 }
 
 func ExampleFilterRunner_Filter() {
-	runner := Project(&question{}, &upper{}, &question{}).(FilterRunner)
+	runner := ep.Project(&question{}, &upper{}, &question{}).(ep.FilterRunner)
 	err := runner.Filter([]bool{false, true, false})
 	fmt.Println(err)
 
-	data := NewDataset(strs([]string{"hello", "world"}))
-	data, err = TestRunner(runner, data)
+	data := ep.NewDataset(strs([]string{"hello", "world"}))
+	data, err = eptest.Run(runner, data)
 	fmt.Println(data.Strings(), err)
 
 	// Output:
