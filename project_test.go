package ep_test

import (
	"fmt"
	"github.com/panoplyio/ep"
	"github.com/panoplyio/ep/eptest"
	"github.com/stretchr/testify/require"
	"testing"
)

func ExampleProject() {
	runner := ep.Project(&upper{}, &question{})
	data := ep.NewDataset(strs([]string{"hello", "world"}))
	data, err := eptest.Run(runner, data)
	fmt.Println(data.Strings(), err)

	// Output:
	// [(HELLO,is hello?) (WORLD,is world?)] <nil>
}

func ExampleProject_reversed() {
	runner := ep.Project(&question{}, &upper{})
	data := ep.NewDataset(strs([]string{"hello", "world"}))
	data, err := eptest.Run(runner, data)
	fmt.Println(data.Strings(), err)

	// Output:
	// [(is hello?,HELLO) (is world?,WORLD)] <nil>
}

func TestProject_errorInFirstRunner(t *testing.T) {
	err := fmt.Errorf("something bad happened")
	infinity := &waitForCancel{}
	runner := ep.Project(eptest.NewErrRunner(err), infinity)
	data := ep.NewDataset(str.Data(1))
	_, resErr := eptest.Run(runner, data)

	require.Error(t, resErr)
	require.Equal(t, err.Error(), resErr.Error())
	require.False(t, infinity.IsRunning(), "Infinity go-routine leak")
}

func TestProject_errorInSecondRunner(t *testing.T) {
	err := fmt.Errorf("something bad happened")
	infinityRunner1 := &waitForCancel{}
	infinityRunner2 := &waitForCancel{}
	runner := ep.Project(infinityRunner1, eptest.NewErrRunner(err), infinityRunner2)
	data := ep.NewDataset(str.Data(1))
	_, resErr := eptest.Run(runner, data)

	require.Error(t, resErr)
	require.Equal(t, err.Error(), resErr.Error())
	require.False(t, infinityRunner1.IsRunning(), "Infinity 1 go-routine leak")
	require.False(t, infinityRunner2.IsRunning(), "Infinity 2 go-routine leak")
}

func TestProject_errorInThirdRunner(t *testing.T) {
	err := fmt.Errorf("something bad happened")
	infinityRunner1 := &waitForCancel{}
	infinityRunner2 := &waitForCancel{}
	runner := ep.Project(infinityRunner1, infinityRunner2, eptest.NewErrRunner(err))
	data := ep.NewDataset(str.Data(1))
	_, resErr := eptest.Run(runner, data)

	require.Error(t, resErr)
	require.Equal(t, err.Error(), resErr.Error())
	require.False(t, infinityRunner1.IsRunning(), "Infinity 1 go-routine leak")
	require.False(t, infinityRunner2.IsRunning(), "Infinity 2 go-routine leak")
}

func TestProject_errorInPipeline(t *testing.T) {
	err := fmt.Errorf("something bad happened")
	infinityRunner1 := &waitForCancel{}
	infinityRunner2 := &waitForCancel{}
	infinityRunner3 := &waitForCancel{}
	runner := ep.Project(
		ep.Pipeline(infinityRunner1, infinityRunner2),
		ep.Pipeline(infinityRunner3, eptest.NewErrRunner(err)),
	)
	data := ep.NewDataset(str.Data(1))
	_, resErr := eptest.Run(runner, data)

	require.Error(t, resErr)
	require.Equal(t, err.Error(), resErr.Error())
	require.False(t, infinityRunner1.IsRunning(), "Infinity 1 go-routine leak")
	require.False(t, infinityRunner2.IsRunning(), "Infinity 2 go-routine leak")
	require.False(t, infinityRunner3.IsRunning(), "Infinity 3 go-routine leak")
}

<<<<<<< HEAD
=======
func TestProject_errorWithExchange(t *testing.T) {
	t.Skip()
	port := ":5551"
	dist := eptest.NewPeer(t, port)

	port2 := ":5559"
	peer2 := eptest.NewPeer(t, port2)
	defer func() {
		require.NoError(t, dist.Close())
		require.NoError(t, peer2.Close())
	}()

	infinityRunner := &waitForCancel{}
	mightErrored := &dataRunner{Dataset: ep.NewDataset(str.Data(1)), ThrowOnData: port2}
	runner := ep.Pipeline(
		infinityRunner,
		ep.Scatter(),
		ep.Project(ep.Broadcast(), ep.Pipeline(&nodeAddr{}, mightErrored)),
		ep.Gather(),
	)
	runner = dist.Distribute(runner, port, port2)

	data := ep.NewDataset(str.Data(1))
	_, resErr := eptest.Run(runner, data, data, data, data)

	require.Error(t, resErr)
	require.Equal(t, "error "+port2, resErr.Error())
	require.False(t, infinityRunner.IsRunning(), "Infinity go-routine leak")
}

>>>>>>> 2bbd4e79
func TestProject_nested_errorInFirstRunner(t *testing.T) {
	err := fmt.Errorf("something bad happened")
	infinityRunner1 := &waitForCancel{}
	infinityRunner2 := &waitForCancel{}
	infinityRunner3 := &waitForCancel{}
	runner := ep.Project(
		ep.Project(infinityRunner3, eptest.NewErrRunner(err)),
		ep.Project(infinityRunner1, infinityRunner2),
	)
	data := ep.NewDataset(str.Data(1))
	_, resErr := eptest.Run(runner, data)

	require.Error(t, resErr)
	require.Equal(t, err.Error(), resErr.Error())
	require.False(t, infinityRunner1.IsRunning(), "Infinity 1 go-routine leak")
	require.False(t, infinityRunner2.IsRunning(), "Infinity 2 go-routine leak")
	require.False(t, infinityRunner3.IsRunning(), "Infinity 3 go-routine leak")
}

func TestProject_nested_errorInSecondRunner(t *testing.T) {
	err := fmt.Errorf("something bad happened")
	infinityRunner1 := &waitForCancel{}
	infinityRunner2 := &waitForCancel{}
	infinityRunner3 := &waitForCancel{}
	runner := ep.Project(
		ep.Project(infinityRunner1, infinityRunner2),
		ep.Project(infinityRunner3, eptest.NewErrRunner(err)),
	)
	data := ep.NewDataset(str.Data(1))
	_, resErr := eptest.Run(runner, data)

	require.Error(t, resErr)
	require.Equal(t, err.Error(), resErr.Error())
	require.False(t, infinityRunner1.IsRunning(), "Infinity 1 go-routine leak")
	require.False(t, infinityRunner2.IsRunning(), "Infinity 2 go-routine leak")
	require.False(t, infinityRunner3.IsRunning(), "Infinity 3 go-routine leak")
}

// projected runners should return the same number of rows
func TestProject_errorMismatchRows(t *testing.T) {
	runner := ep.Project(&upper{}, &count{})
	data := ep.NewDataset(strs([]string{"hello", "world"}))
	_, err := eptest.Run(runner, data)
	require.Error(t, err)
	require.Equal(t, "mismatched number of rows", err.Error())
}

func TestProject_Filter(t *testing.T) {
	q1 := &question{}
	q2 := &question{}
	runner := ep.Project(q1, &upper{}, q2).(ep.FilterRunner)
	runner.Filter([]bool{false, true, true})
	data := ep.NewDataset(strs([]string{"hello", "world"}))

	data, err := eptest.Run(runner, data)
	require.NoError(t, err)

	require.Equal(t, 3, data.Width())
	require.Equal(t, 2, data.Len())
	require.False(t, q1.called)
	require.True(t, q2.called)
	require.Equal(t, "[(HELLO,is hello?) (WORLD,is world?)]", fmt.Sprintf("%+v", data.Strings()))
}

func TestProject_Filter_all(t *testing.T) {
	q1 := &question{}
	q2 := &question{}
	runner := ep.Project(q1, &upper{}, q2).(ep.FilterRunner)
	runner.Filter([]bool{false, false, false})
	data := ep.NewDataset(strs([]string{"hello", "world"}))

	data, err := eptest.Run(runner, data)
	require.NoError(t, err)

	require.Equal(t, 3, data.Width())
	require.Equal(t, -1, data.Len())
	require.False(t, q1.called)
	require.False(t, q2.called)
	require.Equal(t, "[]", fmt.Sprintf("%+v", data.Strings()))
}

func TestProject_Filter_allWithNested(t *testing.T) {
	q1 := &question{}
	q2 := &question{}
	internalProject := ep.Project(q1, &upper{}).(ep.FilterRunner)
	runner := ep.Project(internalProject, q2).(ep.FilterRunner)
	runner.Filter([]bool{false, false, false})
	data := ep.NewDataset(strs([]string{"hello", "world"}))

	data, err := eptest.Run(runner, data)
	require.NoError(t, err)

	require.Equal(t, 3, data.Width())
	require.Equal(t, -1, data.Len())
	require.False(t, q1.called)
	require.False(t, q2.called)
	require.Equal(t, "[]", fmt.Sprintf("%+v", data.Strings()))
}

func TestProject_Filter_nestedWithInternalPartial(t *testing.T) {
	q1 := &question{}
	q2 := &question{}
	q3 := &question{}
	q4 := &question{}
	internalProject := ep.Project(q2, &upper{}, q3).(ep.FilterRunner)
	runner := ep.Project(q1, internalProject, q4).(ep.FilterRunner)
	runner.Filter([]bool{false, false, true, true, false})
	data := ep.NewDataset(strs([]string{"hello", "world"}))

	data, err := eptest.Run(runner, data)
	require.NoError(t, err)

	require.Equal(t, 5, data.Width())
	require.Equal(t, 2, data.Len())
	require.False(t, q1.called)
	require.False(t, q2.called)
	require.True(t, q3.called)
	require.False(t, q4.called)
	require.Equal(t, "[(HELLO,is hello?) (WORLD,is world?)]", fmt.Sprintf("%+v", data.Strings()))
}

func TestProject_Filter_nestedWithInternalAll(t *testing.T) {
	q1 := &question{}
	q2 := &question{}
	internalProject := ep.Project(q1, &upper{}).(ep.FilterRunner)
	runner := ep.Project(internalProject, q2).(ep.FilterRunner)
	runner.Filter([]bool{false, false, true})
	data := ep.NewDataset(strs([]string{"hello", "world"}))

	data, err := eptest.Run(runner, data)
	require.NoError(t, err)

	require.Equal(t, 3, data.Width())
	require.Equal(t, 2, data.Len())
	require.False(t, q1.called)
	require.True(t, q2.called)
	require.Equal(t, "[(is hello?) (is world?)]", fmt.Sprintf("%+v", data.Strings()))
}

func TestProject_ApproxSize(t *testing.T) {
	t.Run("none is ApproxSizer", func(t *testing.T) {
		r1 := ep.PassThrough()
		r2 := &question{}

		p := ep.Project(r1, r2)
		sizer, ok := p.(ep.ApproxSizer)
		require.True(t, ok)
		require.Equal(t, ep.UnknownSize, sizer.ApproxSize())
	})

	t.Run("part is ApproxSizer", func(t *testing.T) {
		r1 := ep.PassThrough()
		r2 := &runnerWithSize{size: 42}

		p := ep.Project(r1, r2)
		sizer, ok := p.(ep.ApproxSizer)
		require.True(t, ok)
		require.Equal(t, ep.UnknownSize, sizer.ApproxSize())
	})

	t.Run("all are ApproxSizer", func(t *testing.T) {
		r1 := &runnerWithSize{size: 42}
		r2 := &runnerWithSize{size: 11}

		p := ep.Project(r1, r2)
		sizer, ok := p.(ep.ApproxSizer)
		require.True(t, ok)
		require.Equal(t, 42+11, sizer.ApproxSize())
	})
}<|MERGE_RESOLUTION|>--- conflicted
+++ resolved
@@ -87,39 +87,6 @@
 	require.False(t, infinityRunner3.IsRunning(), "Infinity 3 go-routine leak")
 }
 
-<<<<<<< HEAD
-=======
-func TestProject_errorWithExchange(t *testing.T) {
-	t.Skip()
-	port := ":5551"
-	dist := eptest.NewPeer(t, port)
-
-	port2 := ":5559"
-	peer2 := eptest.NewPeer(t, port2)
-	defer func() {
-		require.NoError(t, dist.Close())
-		require.NoError(t, peer2.Close())
-	}()
-
-	infinityRunner := &waitForCancel{}
-	mightErrored := &dataRunner{Dataset: ep.NewDataset(str.Data(1)), ThrowOnData: port2}
-	runner := ep.Pipeline(
-		infinityRunner,
-		ep.Scatter(),
-		ep.Project(ep.Broadcast(), ep.Pipeline(&nodeAddr{}, mightErrored)),
-		ep.Gather(),
-	)
-	runner = dist.Distribute(runner, port, port2)
-
-	data := ep.NewDataset(str.Data(1))
-	_, resErr := eptest.Run(runner, data, data, data, data)
-
-	require.Error(t, resErr)
-	require.Equal(t, "error "+port2, resErr.Error())
-	require.False(t, infinityRunner.IsRunning(), "Infinity go-routine leak")
-}
-
->>>>>>> 2bbd4e79
 func TestProject_nested_errorInFirstRunner(t *testing.T) {
 	err := fmt.Errorf("something bad happened")
 	infinityRunner1 := &waitForCancel{}
