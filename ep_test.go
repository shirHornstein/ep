--- conflicted
+++ resolved
@@ -176,7 +176,6 @@
 	return nil
 }
 
-<<<<<<< HEAD
 type adder struct{}
 
 func (*adder) BatchFunction() ep.BatchFunction {
@@ -215,7 +214,8 @@
 		}
 		return ep.NewDataset(res), nil
 	}
-=======
+}
+
 type localSort struct {
 	SortingCols []ep.SortingCol
 }
@@ -242,5 +242,4 @@
 		}
 	}
 	return nil
->>>>>>> 0cd037b4
 }