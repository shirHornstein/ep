--- conflicted
+++ resolved
@@ -78,7 +78,6 @@
 	}
 }
 
-<<<<<<< HEAD
 // realInfinityRunner infinitely emits data until it's canceled
 type realInfinityRunner struct {
 	isRunningLock sync.Mutex
@@ -120,7 +119,8 @@
 			out <- ep.NewDataset(strs{"data"})
 		}
 	}
-=======
+}
+
 type fixedData struct {
 	ep.Dataset
 }
@@ -135,7 +135,6 @@
 func (r *fixedData) Run(ctx context.Context, _, out chan ep.Dataset) (err error) {
 	out <- r.Dataset
 	return nil
->>>>>>> 6f4aeca3
 }
 
 type dataRunner struct {
