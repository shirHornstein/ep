--- conflicted
+++ resolved
@@ -39,11 +39,7 @@
 	infinityRunner2 := &infinityRunner{}
 	runner := ep.Pipeline(NewErrRunner(err), infinityRunner1, infinityRunner2)
 	data := ep.NewDataset(str.Data(1))
-<<<<<<< HEAD
-	_, resErr := eptest.Run(runner, data)
-=======
-	data, err = eptest.Run(runner, data)
->>>>>>> 6f4aeca3
+	_, resErr := eptest.Run(runner, data)
 
 	require.Error(t, resErr)
 	require.Equal(t, "something bad happened", resErr.Error())
@@ -59,11 +55,7 @@
 	infinityRunner2 := &infinityRunner{}
 	runner := ep.Pipeline(infinityRunner1, NewErrRunner(err), infinityRunner2)
 	data := ep.NewDataset(str.Data(1))
-<<<<<<< HEAD
-	_, resErr := eptest.Run(runner, data)
-=======
-	data, err = eptest.Run(runner, data)
->>>>>>> 6f4aeca3
+	_, resErr := eptest.Run(runner, data)
 
 	require.Error(t, resErr)
 	require.Equal(t, "something bad happened", resErr.Error())
@@ -79,11 +71,7 @@
 	infinityRunner2 := &infinityRunner{}
 	runner := ep.Pipeline(infinityRunner1, infinityRunner2, NewErrRunner(err))
 	data := ep.NewDataset(str.Data(1))
-<<<<<<< HEAD
-	_, resErr := eptest.Run(runner, data)
-=======
-	data, err = eptest.Run(runner, data)
->>>>>>> 6f4aeca3
+	_, resErr := eptest.Run(runner, data)
 
 	require.Error(t, resErr)
 	require.Equal(t, "something bad happened", resErr.Error())
@@ -103,11 +91,7 @@
 		ep.Pipeline(infinityRunner2, infinityRunner3),
 	)
 	data := ep.NewDataset(str.Data(1))
-<<<<<<< HEAD
-	_, resErr := eptest.Run(runner, data)
-=======
-	data, err = eptest.Run(runner, data)
->>>>>>> 6f4aeca3
+	_, resErr := eptest.Run(runner, data)
 
 	require.Error(t, resErr)
 	require.Equal(t, "something bad happened", resErr.Error())
@@ -121,7 +105,6 @@
 // project error should cancel all inner runners
 func TestPipeline_errNestedPipelineWithProject(t *testing.T) {
 	err := fmt.Errorf("something bad happened")
-<<<<<<< HEAD
 	var testsCases = []struct {
 		casee    string
 		errIndex int
@@ -161,36 +144,7 @@
 				}
 			}
 		})
-
 	}
-=======
-	infinityRunner1 := &infinityRunner{}
-	infinityRunner2 := &infinityRunner{}
-	infinityRunner3 := &infinityRunner{}
-	infinityRunner4 := &infinityRunner{}
-	infinityRunner5 := &infinityRunner{}
-	infinityRunner6 := &infinityRunner{}
-	infinityRunner7 := &infinityRunner{}
-	runner :=
-		ep.Pipeline(
-			ep.Project(
-				ep.Pipeline(infinityRunner1, infinityRunner4),
-				ep.Pipeline(infinityRunner2, infinityRunner5),
-			),
-			ep.Project(
-				ep.Pipeline(infinityRunner3, infinityRunner6),
-				ep.Pipeline(infinityRunner7, NewErrRunner(err)),
-			))
-	data := ep.NewDataset(str.Data(1))
-	data, err = eptest.Run(runner, data)
-
-	require.Equal(t, 0, data.Width())
-	require.Error(t, err)
-	require.Equal(t, "something bad happened", err.Error())
-	require.Equal(t, false, infinityRunner1.IsRunning(), "Infinity go-routine leak")
-	require.Equal(t, false, infinityRunner2.IsRunning(), "Infinity go-routine leak")
-	require.Equal(t, false, infinityRunner3.IsRunning(), "Infinity go-routine leak")
->>>>>>> 6f4aeca3
 }
 
 func TestPipeline_ignoreCanceledError(t *testing.T) {
