--- conflicted
+++ resolved
@@ -86,13 +86,9 @@
 			out <- data
 		}
 	}()
-<<<<<<< HEAD
-	defer func() {
-=======
 
 	defer func() {
 		// wait for all receivers to finish
->>>>>>> 379d9ab4
 		for range errs {
 		}
 	}()
