--- conflicted
+++ resolved
@@ -9,21 +9,12 @@
 
 type dummyType struct{}
 
-<<<<<<< HEAD
-func (t *dummyType) String() string         { return t.Name() }
-func (*dummyType) Name() string             { return "dummy" }
-func (*dummyType) Size() uint               { return 0 }
-func (*dummyType) Data(int) Data            { return dummyData }
-func (*dummyType) DataEmpty(int) Data       { return dummyData }
-func (*dummyType) DataBuilder() DataBuilder { return dummyBuilder }
-=======
 func (t *dummyType) String() string     { return t.Name() }
 func (*dummyType) Name() string         { return "dummy" }
 func (*dummyType) Size() uint           { return 0 }
 func (*dummyType) Data(int) Data        { return dummyData }
 func (*dummyType) DataEmpty(int) Data   { return dummyData }
 func (*dummyType) Builder() DataBuilder { return dummyBuilder }
->>>>>>> 793609ce
 
 type dummyDataBuilder struct{}
 
