--- conflicted
+++ resolved
@@ -63,17 +63,6 @@
 func (set *conditionalSortDataset) Less(i, j int) bool {
 	var iLessThanJ bool
 	for _, col := range set.sortingInterfaces {
-<<<<<<< HEAD
-		if col != nil {
-			iLessThanJ = col.Less(i, j)
-			// iLessThanJ will be false also for equal values.
-			// if Less(l, j) and Less(j, i) are both false, values are equal. Therefore leave
-			// stop as false and keep checking next sorting columns.
-			// otherwise - values are different, and loop should stop
-			if iLessThanJ || col.Less(j, i) {
-				break
-			}
-=======
 		iLessThanJ = col.Less(i, j)
 		// iLessThanJ will be false also for equal values.
 		// if Less(i, j) and Less(j, i) are both false, values are equal. Therefore
@@ -81,7 +70,6 @@
 		// otherwise - values are different, and loop should stop
 		if iLessThanJ || col.Less(j, i) {
 			break
->>>>>>> b9e3cbeb
 		}
 	}
 	return iLessThanJ
